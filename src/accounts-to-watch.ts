--- conflicted
+++ resolved
@@ -16,11 +16,7 @@
   MAX_BORROWER_DETAILS_MULTICALL,
 } from './commons';
 import { contractAddresses, oTokenAddresses } from './constants';
-<<<<<<< HEAD
-import { OEtherV2Interface, orbitSpaceStationInterface } from './interfaces';
-=======
 import { OEtherV2Interface } from './interfaces';
->>>>>>> 0d6e7118
 
 /**
  * Iterate through log events on Orbit to determine accounts worth watching.
