--- conflicted
+++ resolved
@@ -1,15 +1,8 @@
-<<<<<<< HEAD
-import * as fs from 'node:fs';
-import { join } from 'node:path';
-
-import { Contract, ContractFactory, ethers, formatEther, Interface, parseEther } from 'ethers';
-=======
 import { Contract, ContractFactory, formatEther, parseEther } from 'ethers';
->>>>>>> 0d6e7118
 
 import { blastProvider, oEtherV2, oevAuctionHouse, oevNetworkProvider, oUsdb, wallet } from './commons';
 import { getOrbitLiquidatorArtifact, OrbitLiquidatorInterface } from './interfaces';
-import { contractAddresses, oevAuctioneerConfig } from './constants';
+import { contractAddresses } from './constants';
 
 const OrbitLiquidatorAddress = contractAddresses.OrbitLiquidator;
 
@@ -106,7 +99,7 @@
 
       const fromBlock = await oevNetworkProvider.getBlockNumber();
       console.info('Withdraw initiated - waiting for tx to be mined', { txHash: initiateWithdrawTx.hash });
-      const result = await initiateWithdrawTx.wait(1);
+      await initiateWithdrawTx.wait(1);
       const toBlock = await oevNetworkProvider.getBlockNumber();
 
       const initiateWithdrawalLogs = await oevNetworkProvider.getLogs({
